package cluster

import (
	"fmt"
<<<<<<< HEAD
	"path"
	"path/filepath"
	"strings"
=======
	"path/filepath"
	"strconv"
>>>>>>> 0106928f
)

// UploadFile describes a file to be uploaded for the host
type UploadFile struct {
<<<<<<< HEAD
	Name            string `yaml:"name,omitempty"`
	Source          string `yaml:"src" validate:"required"`
	DestinationFile string `yaml:"dst"`
	DestinationDir  string `yaml:"dstDir"`
	PermMode        string `yaml:"perm" default:"0755"`
=======
	Name           string      `yaml:"name,omitempty"`
	Source         string      `yaml:"src" validate:"required"`
	DestinationDir string      `yaml:"dstDir" validate:"required"`
	PermMode       interface{} `yaml:"perm" default:"0755"`
	PermString     string      `yaml:"-"`
}

// UnmarshalYAML sets in some sane defaults when unmarshaling the data from yaml
func (u *UploadFile) UnmarshalYAML(unmarshal func(interface{}) error) error {
	type uploadFile UploadFile
	yu := (*uploadFile)(u)

	if err := unmarshal(yu); err != nil {
		return err
	}

	switch t := u.PermMode.(type) {
	case int:
		if t < 0 {
			return fmt.Errorf("invalid uploadFile permission: %d: must be a positive value", t)
		}
		if t == 0 {
			return fmt.Errorf("invalid nil uploadFile permission")
		}
		u.PermString = fmt.Sprintf("%#o", t)
	case string:
		u.PermString = t
	default:
		return fmt.Errorf("invalid value for uploadFile perm, must be a string or a number")
	}

	for i, c := range u.PermString {
		n, err := strconv.Atoi(string(c))
		if err != nil {
			return fmt.Errorf("failed to parse uploadFile permission %s: %w", u.PermString, err)
		}

		// These could catch some weird octal conversion mistakes
		if i == 1 && n < 4 {
			return fmt.Errorf("invalid uploadFile permission %s: owner would have unconventional access", u.PermString)
		}
		if n > 7 {
			return fmt.Errorf("invalid uploadFile permission %s: octal value can't have numbers over 7", u.PermString)
		}
	}

	return nil
>>>>>>> 0106928f
}

func (u UploadFile) String() string {
	if u.Name == "" {
		return u.Source
	}
	return u.Name
}

// Resolve returns a slice of UploadFiles that were found using the glob pattern or a slice
// containing the single UploadFile if it was absolute
func (u UploadFile) Resolve() ([]UploadFile, error) {
	var files []UploadFile
	if u.IsURL() {
		files = append(files, u)
		return files, nil
	}

	sources, err := filepath.Glob(u.Source)
	if err != nil {
		return nil, err
	}
	if len(sources) > 1 && u.DestinationFile != "" {
		return files, fmt.Errorf("multiple files found for '%s' but no destination directory (dstDir) set", u)
	}

	for i, s := range sources {
		name := u.Name
		if len(sources) > 1 {
			name = fmt.Sprintf("%s: %s (%d of %d)", u.Name, s, i+1, len(sources))
		}

		files = append(files, UploadFile{
			Name:            name,
			Source:          s,
			DestinationDir:  u.DestinationDir,
			DestinationFile: u.DestinationFile,
			PermMode:        u.PermMode,
		})
	}

	return files, nil
}

// IsURL returns true if the source is a URL
func (u UploadFile) IsURL() bool {
	return strings.Contains(u.Source, "://")
}

// Destination returns the target path and filename or an error if one couldn't be determined
func (u UploadFile) Destination() (string, string, error) {
	if u.DestinationDir == "" {
		if u.DestinationFile == "" {
			return "", "", fmt.Errorf("no destination set for file %s", u)
		}
		dir, fn := path.Split(u.DestinationFile)
		if dir == "" || fn == "" {
			return "", "", fmt.Errorf("destination directory not set for %s and destination is not absolute", u)
		}
		return dir, fn, nil
	}

	if u.DestinationFile != "" {
		return u.DestinationDir, u.DestinationFile, nil
	}

	return u.DestinationDir, path.Base(u.Source), nil
}<|MERGE_RESOLUTION|>--- conflicted
+++ resolved
@@ -2,30 +2,21 @@
 
 import (
 	"fmt"
-<<<<<<< HEAD
+	"os"
 	"path"
 	"path/filepath"
+	"strconv"
 	"strings"
-=======
-	"path/filepath"
-	"strconv"
->>>>>>> 0106928f
 )
 
 // UploadFile describes a file to be uploaded for the host
 type UploadFile struct {
-<<<<<<< HEAD
-	Name            string `yaml:"name,omitempty"`
-	Source          string `yaml:"src" validate:"required"`
-	DestinationFile string `yaml:"dst"`
-	DestinationDir  string `yaml:"dstDir"`
-	PermMode        string `yaml:"perm" default:"0755"`
-=======
-	Name           string      `yaml:"name,omitempty"`
-	Source         string      `yaml:"src" validate:"required"`
-	DestinationDir string      `yaml:"dstDir" validate:"required"`
-	PermMode       interface{} `yaml:"perm" default:"0755"`
-	PermString     string      `yaml:"-"`
+	Name            string      `yaml:"name,omitempty"`
+	Source          string      `yaml:"src" validate:"required"`
+	DestinationDir  string      `yaml:"dstDir" validate:"required"`
+	DestinationFile string      `yaml:"dst"`
+	PermMode        interface{} `yaml:"perm" default:"0755"`
+	PermString      string      `yaml:"-"`
 }
 
 // UnmarshalYAML sets in some sane defaults when unmarshaling the data from yaml
@@ -68,7 +59,6 @@
 	}
 
 	return nil
->>>>>>> 0106928f
 }
 
 func (u UploadFile) String() string {
@@ -76,6 +66,12 @@
 		return u.Source
 	}
 	return u.Name
+}
+
+// isGlob returns true if the string has glob characters. Some of the characters are probably not going
+// to work as expected, as go's glob won't do everything a shell does.
+func isGlob(s string) bool {
+	return strings.ContainsAny(s, "*%?[]{}")
 }
 
 // Resolve returns a slice of UploadFiles that were found using the glob pattern or a slice
@@ -87,10 +83,30 @@
 		return files, nil
 	}
 
-	sources, err := filepath.Glob(u.Source)
+	if isGlob(u.Source) {
+		return u.glob(u.Source)
+	}
+
+	stat, err := os.Stat(u.Source)
+	if err != nil {
+		return files, err
+	}
+
+	if stat.IsDir() {
+		return u.glob(path.Join(u.Source, "**/*"))
+	}
+
+	// it is a single file, return self inside a slice
+	return append(files, u), nil
+}
+
+func (u UploadFile) glob(src string) ([]UploadFile, error) {
+	var files []UploadFile
+	sources, err := filepath.Glob(src)
 	if err != nil {
 		return nil, err
 	}
+
 	if len(sources) > 1 && u.DestinationFile != "" {
 		return files, fmt.Errorf("multiple files found for '%s' but no destination directory (dstDir) set", u)
 	}
